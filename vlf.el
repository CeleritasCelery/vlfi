;;; vlf.el --- View Large Files  -*- lexical-binding: t -*-

;; Copyright (C) 2006, 2012, 2013  Free Software Foundation, Inc.

;; Version: 1.2
;; Keywords: large files, utilities
;; Maintainer: Andrey Kotlarski <m00naticus@gmail.com>
;; Authors: 2006 Mathias Dahl <mathias.dahl@gmail.com>
;;          2012 Sam Steingold <sds@gnu.org>
;;          2013 Andrey Kotlarski <m00naticus@gmail.com>
;; URL: https://github.com/m00natic/vlfi

;; This file is free software; you can redistribute it and/or modify
;; it under the terms of the GNU General Public License as published by
;; the Free Software Foundation; either version 2, or (at your option)
;; any later version.

;; This file is distributed in the hope that it will be useful,
;; but WITHOUT ANY WARRANTY; without even the implied warranty of
;; MERCHANTABILITY or FITNESS FOR A PARTICULAR PURPOSE.  See the
;; GNU General Public License for more details.

;; You should have received a copy of the GNU General Public License
;; along with GNU Emacs; see the file COPYING.  If not, write to
;; the Free Software Foundation, Inc., 59 Temple Place - Suite 330,
;; Boston, MA 02111-1307, USA.

;;; Commentary:

;; This package provides the M-x vlf command, which visits part of a
;; large file without loading the entire file.
;; The buffer uses VLF mode, which defines several commands for
;; moving around, searching and editing selected part of file.

;; This package was inspired by a snippet posted by Kevin Rodgers,
;; showing how to use `insert-file-contents' to extract part of a
;; file.

;;; Code:

(defgroup vlf nil
  "View Large Files in Emacs."
  :prefix "vlf-"
  :group 'files)

(defcustom vlf-batch-size 1024
  "Defines how large each batch of file data is (in bytes)."
  :group 'vlf
  :type 'integer)
(put 'vlf-batch-size 'permanent-local t)

;;; used by the autoloaded abort-if-file-too-large advice
;;;###autoload
(defcustom vlf-application 'ask
  "Determines when `vlf' will be offered on opening files.
Possible values are: nil to never use it;
`ask' offer `vlf' when file size is beyond `large-file-warning-threshold';
`dont-ask' automatically use `vlf' for large files;
`always' use `vlf' for all files."
  :group 'vlf
  :type '(radio (const :format "%v " nil)
                (const :format "%v " ask)
                (const :format "%v " dont-ask)
                (const :format "%v" always)))

;;; Keep track of file position.
(defvar vlf-start-pos 0
  "Absolute position of the visible chunk start.")
(put 'vlf-start-pos 'permanent-local t)

(defvar vlf-end-pos 0 "Absolute position of the visible chunk end.")
(put 'vlf-end-pos 'permanent-local t)

(defvar vlf-file-size 0 "Total size of presented file.")
(put 'vlf-file-size 'permanent-local t)

(defvar vlf-follow-timer nil
  "Contains timer and it's repeat interval if vlf buffer is set to\
continuously recenter.")
(put 'vlf-follow-timer 'permanent-local t)

(defconst vlf-partial-decode-shown
  (cond ((< emacs-major-version 24) t)
        ((< 24 emacs-major-version) nil)
        (t ;; TODO: use (< emacs-minor-version 4) after 24.4 release
         (string-lessp emacs-version "24.3.5")))
  "Indicates whether partial decode codes are displayed.")

(defconst vlf-min-chunk-size 8
  "Minimal number of bytes that can be properly decoded.")

(defvar vlf-mode-map
  (let ((map (make-sparse-keymap)))
    (define-key map "n" 'vlf-next-batch)
    (define-key map "p" 'vlf-prev-batch)
    (define-key map " " 'vlf-next-batch-from-point)
    (define-key map "+" 'vlf-change-batch-size)
    (define-key map "-"
      (lambda () "Decrease vlf batch size by factor of 2."
        (interactive)
        (vlf-change-batch-size t)))
    (define-key map "s" 'vlf-re-search-forward)
    (define-key map "r" 'vlf-re-search-backward)
    (define-key map "o" 'vlf-occur)
    (define-key map "[" 'vlf-beginning-of-file)
    (define-key map "]" 'vlf-end-of-file)
    (define-key map "j" 'vlf-jump-to-chunk)
    (define-key map "l" 'vlf-goto-line)
    (define-key map "g" 'vlf-revert)
    map)
  "Keymap for `vlf-mode'.")

(defvar vlf-prefix-map
  (let ((map (make-sparse-keymap)))
    (define-key map "\C-c\C-v" vlf-mode-map)
    map)
  "Prefixed keymap for `vlf-mode'.")

(defmacro vlf-with-undo-disabled (&rest body)
  "Execute BODY with temporarily disabled undo."
  `(let ((undo-list buffer-undo-list))
     (setq buffer-undo-list t)
     (unwind-protect (progn ,@body)
       (setq buffer-undo-list undo-list))))

(defun vlf-shift-undo-list (n)
  "Shift undo list element regions by N."
  (or (eq buffer-undo-list t)
      (setq buffer-undo-list
            (nreverse
             (let ((min (point-min))
                   undo-list)
               (catch 'end
                 (dolist (el buffer-undo-list undo-list)
                   (push
                    (cond
                     ((null el) nil)
                     ((numberp el) (let ((pos (+ el n)))
                                     (if (< pos min)
                                         (throw 'end undo-list)
                                       pos)))
                     (t (let ((head (car el)))
                          (cond ((numberp head)
                                 (let ((beg (+ head n)))
                                   (if (< beg min)
                                       (throw 'end undo-list)
                                     (cons beg (+ (cdr el) n)))))
                                ((stringp head)
                                 (let* ((pos (cdr el))
                                        (positive (< 0 pos))
                                        (new (+ (abs pos) n)))
                                   (if (< new min)
                                       (throw 'end undo-list)
                                     (cons head (if positive
                                                    new
                                                  (- new))))))
                                ((null head)
                                 (let ((beg (+ (nth 3 el) n)))
                                   (if (< beg min)
                                       (throw 'end undo-list)
                                     (cons
                                      nil
                                      (cons
                                       (cadr el)
                                       (cons
                                        (nth 2 el)
                                        (cons beg
                                              (+ (cddr
                                                  (cddr el)) n))))))))
                                ((and (eq head 'apply)
                                      (numberp (cadr el)))
                                 (let ((beg (+ (nth 2 el) n)))
                                   (if (< beg min)
                                       (throw 'end undo-list)
                                     (cons
                                      'apply
                                      (cons
                                       (cadr el)
                                       (cons
                                        beg
                                        (cons
                                         (+ (nth 3 el) n)
                                         (cons (nth 4 el)
                                               (cdr (last el))))))))))
                                (t el)))))
                    undo-list))))))))

(define-minor-mode vlf-mode
  "Mode to browse large files in."
  :lighter " VLF"
  :group 'vlf
  :keymap vlf-prefix-map
  (if vlf-mode
      (progn
        (set (make-local-variable 'require-final-newline) nil)
        (add-hook 'write-file-functions 'vlf-write nil t)
        (set (make-local-variable 'revert-buffer-function)
             'vlf-revert)
        (make-local-variable 'vlf-batch-size)
        (set (make-local-variable 'vlf-file-size)
             (vlf-get-file-size buffer-file-truename))
        (set (make-local-variable 'vlf-start-pos) 0)
        (set (make-local-variable 'vlf-end-pos) 0)
        (set (make-local-variable 'vlf-follow-timer) nil)
        (let* ((pos (position-bytes (point)))
               (start (* (/ pos vlf-batch-size) vlf-batch-size)))
          (goto-char (byte-to-position (- pos start)))
          (vlf-move-to-batch start)))
    (kill-local-variable 'revert-buffer-function)
    (vlf-stop-following)
    (when (or (not large-file-warning-threshold)
              (< vlf-file-size large-file-warning-threshold)
              (y-or-n-p (format "Load whole file (%s)? "
                                (file-size-human-readable
                                 vlf-file-size))))
      (kill-local-variable 'require-final-newline)
      (remove-hook 'write-file-functions 'vlf-write t)
      (let ((pos (+ vlf-start-pos (position-bytes (point)))))
        (vlf-with-undo-disabled
         (insert-file-contents buffer-file-name t nil nil t))
        (goto-char (byte-to-position pos)))
      (rename-buffer (file-name-nondirectory buffer-file-name) t))))

;;;###autoload
(defun vlf (file)
  "View Large FILE in batches.
You can customize number of bytes displayed by customizing
`vlf-batch-size'."
  (interactive "fFile to open: ")
  (with-current-buffer (generate-new-buffer "*vlf*")
    (set-visited-file-name file)
    (set-buffer-modified-p nil)
    (vlf-mode 1)
    (switch-to-buffer (current-buffer))))

;;;;;;;;;;;;;;;;;;;;;;;;;;;;;;;;;;;;;;;;;;;;;;;;;;;;;;;;;;;;;;;;;;;;;;
;;; integration with other packages

;;;###autoload
(defun dired-vlf ()
  "In Dired, visit the file on this line in VLF mode."
  (interactive)
  (vlf (dired-get-file-for-visit)))

;;;###autoload
(eval-after-load "dired"
  '(define-key dired-mode-map "V" 'dired-vlf))

;;; used by the autoloaded abort-if-file-too-large advice
;;;###autoload
(defcustom vlf-forbidden-modes-list
  '(archive-mode tar-mode jka-compr git-commit-mode image-mode
                 doc-view-mode doc-view-mode-maybe ebrowse-tree-mode)
  "Major modes which VLF will not be automatically applied to."
  :group 'vlf
  :type '(list symbol))

;;; used by the autoloaded abort-if-file-too-large advice
;;;###autoload
(defun vlf-determine-major-mode (filename)
  "Determine major mode from FILENAME."
  (let ((name filename)
        (remote-id (file-remote-p filename))
        mode)
    ;; Remove backup-suffixes from file name.
    (setq name (file-name-sans-versions name))
    ;; Remove remote file name identification.
    (and (stringp remote-id)
         (string-match (regexp-quote remote-id) name)
         (setq name (substring name (match-end 0))))
    (setq mode
          (if (memq system-type '(windows-nt cygwin))
              ;; System is case-insensitive.
              (let ((case-fold-search t))
                (assoc-default name auto-mode-alist 'string-match))
            ;; System is case-sensitive.
            (or ;; First match case-sensitively.
             (let ((case-fold-search nil))
               (assoc-default name auto-mode-alist 'string-match))
             ;; Fallback to case-insensitive match.
             (and auto-mode-case-fold
                  (let ((case-fold-search t))
                    (assoc-default name auto-mode-alist
                                   'string-match))))))
    (if (and mode (consp mode))
        (cadr mode)
      mode)))

;;; autoload this so vlf is available as soon as file is opened
;;;###autoload
(defadvice abort-if-file-too-large (around vlf-if-file-too-large
                                           compile activate)
  "If file SIZE larger than `large-file-warning-threshold', \
allow user to view file with `vlf', open it normally, or abort.
OP-TYPE specifies the file operation being performed over FILENAME."
  (cond
   ((or (not size) (zerop size)))
   ((or (not vlf-application)
        (not filename)
        (memq (vlf-determine-major-mode filename)
              vlf-forbidden-modes-list))
    ad-do-it)
   ((eq vlf-application 'always)
    (vlf filename)
    (error ""))
   ((and large-file-warning-threshold
         (< large-file-warning-threshold size))
    (if (eq vlf-application 'dont-ask)
        (progn (vlf filename)
               (error ""))
      (let ((char nil))
        (while (not (memq (setq char
                                (read-event
                                 (propertize
                                  (format
                                   "File %s is large (%s): \
%s normally (o), %s with vlf (v) or abort (a)"
                                   (if filename
                                       (file-name-nondirectory filename)
                                     "")
                                   (file-size-human-readable size)
                                   op-type op-type)
                                  'face 'minibuffer-prompt)))
                          '(?o ?O ?v ?V ?a ?A))))
        (cond ((memq char '(?v ?V))
               (vlf filename)
               (error ""))
              ((memq char '(?a ?A))
               (error "Aborted"))))))))

;; never apply VLF over TAGS files
;;;###autoload
(eval-after-load "etags"
  '(progn
     (defadvice tags-verify-table (around vlf-tags-verify-table
                                          compile activate)
       "Temporarily disable `vlf-mode'."
       (let ((vlf-application nil))
         ad-do-it))

     (defadvice tag-find-file-of-tag-noselect
         (around vlf-tag-find-file-of-tag compile activate)
       "Temporarily disable `vlf-mode'."
       (let ((vlf-application nil))
         ad-do-it))))

;; scroll auto batching
(defadvice scroll-up (around vlf-scroll-up
                             activate compile)
  "Slide to next batch if at end of buffer in `vlf-mode'."
  (if (and vlf-mode (pos-visible-in-window-p (point-max)))
      (progn (vlf-next-batch 1)
             (goto-char (point-min)))
    ad-do-it))

(defadvice scroll-down (around vlf-scroll-down
                               activate compile)
  "Slide to previous batch if at beginning of buffer in `vlf-mode'."
  (if (and vlf-mode (pos-visible-in-window-p (point-min)))
      (progn (vlf-prev-batch 1)
             (goto-char (point-max)))
    ad-do-it))

;; non-recent Emacs
;;;###autoload
(unless (fboundp 'file-size-human-readable)
  (defun file-size-human-readable (file-size)
    "Print FILE-SIZE in MB."
    (format "%.3fMB" (/ file-size 1048576.0))))

;;;;;;;;;;;;;;;;;;;;;;;;;;;;;;;;;;;;;;;;;;;;;;;;;;;;;;;;;;;;;;;;;;;;;;
;;; utilities

(defun vlf-change-batch-size (decrease)
  "Change the buffer-local value of `vlf-batch-size'.
Normally, the value is doubled;
with the prefix argument DECREASE it is halved."
  (interactive "P")
  (setq vlf-batch-size (if decrease
                           (/ vlf-batch-size 2)
                         (* vlf-batch-size 2)))
  (vlf-move-to-batch vlf-start-pos))

(defun vlf-update-buffer-name ()
  "Update the current buffer name."
  (rename-buffer (format "%s(%d/%d)[%s]"
                         (file-name-nondirectory buffer-file-name)
                         (/ vlf-end-pos vlf-batch-size)
                         (/ vlf-file-size vlf-batch-size)
                         (file-size-human-readable vlf-batch-size))
                 t))

(defun vlf-get-file-size (file)
  "Get size in bytes of FILE."
  (or (nth 7 (file-attributes file)) 0))

(defun vlf-verify-size ()
  "Update file size information if necessary and visited file time."
  (unless (verify-visited-file-modtime (current-buffer))
    (setq vlf-file-size (vlf-get-file-size buffer-file-truename))
    (set-visited-file-modtime)))

(defun vlf-insert-file (&optional from-end)
  "Insert first chunk of current file contents in current buffer.
With FROM-END prefix, start from the back."
  (let ((start 0)
        (end vlf-batch-size))
    (if from-end
        (setq start (- vlf-file-size vlf-batch-size)
              end vlf-file-size)
      (setq end (min vlf-batch-size vlf-file-size)))
    (vlf-move-to-chunk start end)))

(defun vlf-beginning-of-file ()
  "Jump to beginning of file content."
  (interactive)
  (vlf-insert-file))

(defun vlf-end-of-file ()
  "Jump to end of file content."
  (interactive)
  (vlf-insert-file t))

(defun vlf-revert (&optional _ignore-auto noconfirm)
  "Revert current chunk.  Ignore _IGNORE-AUTO.
Ask for confirmation if NOCONFIRM is nil."
  (interactive)
  (when (or noconfirm
            (yes-or-no-p (format "Revert buffer from file %s? "
                                 buffer-file-name)))
    (set-buffer-modified-p nil)
    (set-visited-file-modtime)
    (vlf-move-to-chunk-2 vlf-start-pos vlf-end-pos)))

(defun vlf-jump-to-chunk (n)
  "Go to to chunk N."
  (interactive "nGoto to chunk: ")
  (vlf-move-to-batch (* (1- n) vlf-batch-size)))

(defun vlf-no-modifications ()
  "Ensure there are no buffer modifications."
  (if (buffer-modified-p)
      (error "Save or discard your changes first")
    t))

;;;;;;;;;;;;;;;;;;;;;;;;;;;;;;;;;;;;;;;;;;;;;;;;;;;;;;;;;;;;;;;;;;;;;;
;;; batch movement

(defun vlf-next-batch (append)
  "Display the next batch of file data.
When prefix argument is supplied and positive
 jump over APPEND number of batches.
When prefix argument is negative
 append next APPEND number of batches to the existing buffer."
  (interactive "p")
  (vlf-verify-size)
  (let* ((end (min (+ vlf-end-pos (* vlf-batch-size (abs append)))
                   vlf-file-size))
         (start (if (< append 0)
                    vlf-start-pos
                  (- end vlf-batch-size))))
    (vlf-move-to-chunk start end)))

(defun vlf-prev-batch (prepend)
  "Display the previous batch of file data.
When prefix argument is supplied and positive
 jump over PREPEND number of batches.
When prefix argument is negative
 append previous PREPEND number of batches to the existing buffer."
  (interactive "p")
  (if (zerop vlf-start-pos)
      (error "Already at BOF"))
  (let* ((start (max 0 (- vlf-start-pos (* vlf-batch-size (abs prepend)))))
         (end (if (< prepend 0)
                  vlf-end-pos
                (+ start vlf-batch-size))))
    (vlf-move-to-chunk start end)))

(defun vlf-move-to-batch (start &optional minimal)
  "Move to batch determined by START.
Adjust according to file start/end and show `vlf-batch-size' bytes.
When given MINIMAL flag, skip non important operations."
  (vlf-verify-size)
  (let* ((start (max 0 start))
         (end (min (+ start vlf-batch-size) vlf-file-size)))
    (if (= vlf-file-size end)          ; re-adjust start
        (setq start (max 0 (- end vlf-batch-size))))
    (vlf-move-to-chunk start end minimal)))

(defun vlf-next-batch-from-point ()
  "Display batch of file data starting from current point."
  (interactive)
  (let ((start (+ vlf-start-pos (position-bytes (point)) -1)))
    (vlf-move-to-chunk start (+ start vlf-batch-size)))
  (goto-char (point-min)))

;;;;;;;;;;;;;;;;;;;;;;;;;;;;;;;;;;;;;;;;;;;;;;;;;;;;;;;;;;;;;;;;;;;;;;
;;; primitive chunk operations

(defun vlf-move-to-chunk (start end &optional minimal)
  "Move to chunk determined by START END.
When given MINIMAL flag, skip non important operations.
If same as current chunk is requested, do nothing.
Return number of bytes moved back for proper decoding and number of
bytes added to the end."
  (unless (and (= start vlf-start-pos)
               (= end vlf-end-pos))
    (vlf-verify-size)
    (let ((shifts (vlf-move-to-chunk-1 start end)))
      (and shifts (not minimal)
           (vlf-update-buffer-name))
      shifts)))

(defun vlf-move-to-chunk-1 (start end)
  "Move to chunk determined by START END keeping as much edits if any.
Return number of bytes moved back for proper decoding and number of
bytes added to the end."
  (let* ((modified (buffer-modified-p))
         (start (max 0 start))
         (end (min end vlf-file-size))
         (edit-end (if modified
                       (+ vlf-start-pos
                          (length (encode-coding-region
                                   (point-min) (point-max)
                                   buffer-file-coding-system t)))
                     vlf-end-pos)))
    (cond
     ((and (= start vlf-start-pos) (= end edit-end))
      (or modified (vlf-move-to-chunk-2 start end)))
     ((or (<= edit-end start) (<= end vlf-start-pos))
      (when (or (not modified)
                (y-or-n-p "Chunk modified, are you sure? ")) ;full chunk renewal
        (set-buffer-modified-p nil)
        (vlf-move-to-chunk-2 start end)))
     ((or (and (<= start vlf-start-pos) (<= edit-end end))
          (not modified)
          (y-or-n-p "Chunk modified, are you sure? "))
<<<<<<< HEAD
      (let ((shift-start 0)
            (shift-end 0))
        (let ((pos (+ (position-bytes (point)) vlf-start-pos))
              (inhibit-read-only t))
          (cond ((< end edit-end)
                 (let* ((del-pos (1+ (byte-to-position
                                      (- end vlf-start-pos))))
                        (del-len (length (encode-coding-region
                                          del-pos (point-max)
                                          buffer-file-coding-system
                                          t))))
                   (setq end (- (if (zerop vlf-end-pos)
                                    vlf-file-size
                                  vlf-end-pos)
                                del-len))
                   (vlf-with-undo-disabled
                    (delete-region del-pos (point-max)))))
                ((< edit-end end)
                 (if (and (not vlf-partial-decode-shown)
                          (< (- end vlf-end-pos) 4))
                     (setq end vlf-end-pos)
                   (vlf-with-undo-disabled
                    (setq shift-end (cdr (vlf-insert-file-contents
                                          vlf-end-pos end nil t
                                          (point-max))))))))
          (cond ((< vlf-start-pos start)
                 (let* ((del-pos (1+ (byte-to-position
                                      (- start vlf-start-pos))))
                        (del-len (length (encode-coding-region
                                          (point-min) del-pos
                                          buffer-file-coding-system
                                          t))))
                   (setq start (+ vlf-start-pos del-len))
                   (vlf-with-undo-disabled
                    (delete-region (point-min) del-pos))))
                ((< start vlf-start-pos)
                 (if (and (not vlf-partial-decode-shown)
                          (< (- vlf-start-pos start) 4))
                     (setq start vlf-start-pos)
                   (let ((edit-end-pos (point-max)))
                     (vlf-with-undo-disabled
                      (setq shift-start (car (vlf-insert-file-contents
                                              start vlf-start-pos
                                              t nil edit-end-pos)))
                      (goto-char (point-min))
                      (insert (delete-and-extract-region
                               edit-end-pos (point-max))))))))
          (setq start (- start shift-start))
          (goto-char (or (byte-to-position (- pos start))
                         (byte-to-position (- pos vlf-start-pos))
                         (point-max)))
          (setq vlf-start-pos start
                vlf-end-pos (+ end shift-end)))
        (set-buffer-modified-p modified)
        (cons shift-start shift-end))))))
=======
      (let ((pos (+ (position-bytes (point)) vlf-start-pos))
            (shift-start 0)
            (shift-end 0)
            (inhibit-read-only t))
        (cond ((< end edit-end)
               (let* ((del-pos (1+ (byte-to-position
                                    (- end vlf-start-pos))))
                      (del-len (length (encode-coding-region
                                        del-pos (point-max)
                                        buffer-file-coding-system
                                        t))))
                 (setq end (- (if (zerop vlf-end-pos)
                                  vlf-file-size
                                vlf-end-pos)
                              del-len))
                 (vlf-with-undo-disabled
                  (delete-region del-pos (point-max)))))
              ((< edit-end end)
               (let ((edit-end-pos (point-max)))
                 (goto-char edit-end-pos)
                 (vlf-with-undo-disabled
                  (insert-file-contents buffer-file-name nil
                                        vlf-end-pos end)
                  (setq shift-end (cdr (vlf-adjust-chunk
                                        vlf-end-pos end nil t
                                        edit-end-pos)))))))
        (cond ((< vlf-start-pos start)
               (let* ((del-pos (1+ (byte-to-position
                                    (- start vlf-start-pos))))
                      (del-len (length (encode-coding-region
                                        (point-min) del-pos
                                        buffer-file-coding-system
                                        t))))
                 (setq start (+ vlf-start-pos del-len))
                 (let ((del-length (- (point-min) del-pos)))
                   (vlf-with-undo-disabled
                    (delete-region (point-min) del-pos))
                   (vlf-shift-undo-list del-length))))
              ((< start vlf-start-pos)
               (let ((edit-end-pos (point-max)))
                 (goto-char edit-end-pos)
                 (vlf-with-undo-disabled
                  (insert-file-contents buffer-file-name nil
                                        start vlf-start-pos)
                  (setq shift-start (car
                                     (vlf-adjust-chunk start
                                                       vlf-start-pos
                                                       t nil
                                                       edit-end-pos)))
                  (goto-char (point-min))
                  (insert (delete-and-extract-region edit-end-pos
                                                     (point-max))))
                 (vlf-shift-undo-list (- (point-max) edit-end-pos)))))
        (setq start (- start shift-start))
        (goto-char (or (byte-to-position (- pos start))
                       (byte-to-position (- pos vlf-start-pos))
                       (point-max)))
        (setq vlf-start-pos start
              vlf-end-pos (+ end shift-end)))
      (set-buffer-modified-p modified)
      t))))
>>>>>>> 2470fc0f

(defun vlf-move-to-chunk-2 (start end)
  "Unconditionally move to chunk determined by START END.
Return number of bytes moved back for proper decoding and number of
bytes added to the end."
  (setq vlf-start-pos (max 0 start)
        vlf-end-pos (min end vlf-file-size))
<<<<<<< HEAD
  (let (shifts)
    (let ((inhibit-read-only t)
          (pos (position-bytes (point))))
      (vlf-with-undo-disabled
       (erase-buffer)
       (setq shifts (vlf-insert-file-contents vlf-start-pos
                                              vlf-end-pos t t)
             vlf-start-pos (- vlf-start-pos (car shifts))
             vlf-end-pos (+ vlf-end-pos (cdr shifts)))
       (goto-char (or (byte-to-position (+ pos (car shifts)))
                      (point-max)))))
    (set-buffer-modified-p nil)
    (set-visited-file-modtime)
    shifts))

(defun vlf-insert-file-contents (start end adjust-start adjust-end
                                       &optional position)
=======
  (let ((inhibit-read-only t)
        (pos (position-bytes (point))))
    (vlf-with-undo-disabled
     (erase-buffer)
     (insert-file-contents buffer-file-name nil
                           vlf-start-pos vlf-end-pos)
     (let ((shifts (vlf-adjust-chunk vlf-start-pos vlf-end-pos t t)))
       (setq vlf-start-pos (- vlf-start-pos (car shifts))
             vlf-end-pos (+ vlf-end-pos (cdr shifts)))
       (goto-char (or (byte-to-position (+ pos (car shifts)))
                      (point-max))))))
  (set-buffer-modified-p nil)
  (setq buffer-undo-list nil)
  (set-visited-file-modtime))

(defun vlf-adjust-chunk (start end adjust-start adjust-end
                               &optional position)
>>>>>>> 2470fc0f
  "Adjust chunk at absolute START to END till content can be\
properly decoded.  ADJUST-START determines if trying to prepend bytes\
 to the beginning, ADJUST-END - append to the end.
Use buffer POSITION as start if given.
Return number of bytes moved back for proper decoding and number of
bytes added to the end."
  (setq adjust-start (and adjust-start (not (zerop start)))
        adjust-end (and adjust-end (< end vlf-file-size))
        position (or position (point-min)))
  (let ((shift-start 0)
        (shift-end 0))
    (if adjust-start
        (setq shift-start (vlf-adjust-start start end position
                                            adjust-end)
              start (- start shift-start))
      (setq shift-end (vlf-insert-content-safe start end position)
            end (+ end shift-end)))
    (if adjust-end
        (setq shift-end (+ shift-end
                           (vlf-adjust-end start end position))))
    (cons shift-start shift-end)))

(defun vlf-adjust-start (start end position adjust-end)
  "Adjust chunk beginning at absolute START to END till content can\
be properly decoded.  Use buffer POSITION as start.
ADJUST-END is non-nil if end would be adjusted later.
Return number of bytes moved back for proper decoding."
  (let* ((min-end (min end (+ start vlf-min-chunk-size)))
         (chunk-size (- min-end start))
         (strict (and (not adjust-end) (= min-end end)))
         (shift (vlf-insert-content-safe start min-end position t)))
    (setq start (- start shift))
    (while (and (not (zerop start))
                (< shift 3)
                (let ((diff (- chunk-size
                               (length
                                (encode-coding-region
                                 position (point-max)
                                 buffer-file-coding-system t)))))
                  (cond (strict (not (zerop diff)))
                        (vlf-partial-decode-shown
                         (or (< diff -3) (< 0 diff)))
                        (t (or (< diff 0) (< 3 diff))))))
      (setq shift (1+ shift)
            start (1- start)
            chunk-size (1+ chunk-size))
      (delete-region position (point-max))
      (insert-file-contents buffer-file-name nil start min-end))
    (unless (= min-end end)
      (delete-region position (point-max))
      (insert-file-contents buffer-file-name nil start end))
    shift))

(defun vlf-adjust-end (start end position)
  "Adjust chunk end at absolute START to END till content can be\
properly decoded starting at POSITION.
Return number of bytes added for proper decoding."
  (let ((shift 0))
    (if vlf-partial-decode-shown
        (let ((new-pos (max position
                            (- (point-max) vlf-min-chunk-size))))
          (if (< position new-pos)
              (setq start (+ start (length (encode-coding-region
                                            position new-pos
                                            buffer-file-coding-system
                                            t)))
                    position new-pos))))
    (let ((chunk-size (- end start)))
      (goto-char (point-max))
      (while (and (< shift 3)
                  (< end vlf-file-size)
                  (or (eq (char-charset (preceding-char)) 'eight-bit)
                      (/= chunk-size
                          (length (encode-coding-region
                                   position (point-max)
                                   buffer-file-coding-system t)))))
        (setq shift (1+ shift)
              end (1+ end)
              chunk-size (1+ chunk-size))
        (delete-region position (point-max))
        (insert-file-contents buffer-file-name nil start end)
        (goto-char (point-max))))
    shift))

(defun vlf-insert-content-safe (start end position &optional shift-start)
  "Insert file content from absolute START to END of file at\
POSITION.  Adjust start if SHIFT-START is non nil, end otherwise.
Clean up if no characters are inserted."
  (goto-char position)
  (let ((shift 0))
    (while (and (< shift 3)
                (zerop (cadr (insert-file-contents buffer-file-name
                                                   nil start end)))
                (if shift-start
                    (not (zerop start))
                  (< end vlf-file-size)))
      ;; TODO: this seems like regression after Emacs 24.3
      (message "Buffer content may be broken")
      (setq shift (1+ shift))
      (if shift-start
          (setq start (1- start))
        (setq end (1+ end)))
      (delete-region position (point-max)))
    shift))

(defun vlf-partial-decode-shown-p ()
  "Determine if partial decode codes are displayed.
This seems to be the case with GNU/Emacs before 24.4."
  (cond ((< emacs-major-version 24) t)
        ((< 24 emacs-major-version) nil)
        (t ;; TODO: use (< emacs-minor-version 4) after 24.4 release
         (string-lessp emacs-version "24.3.5"))))

;;;;;;;;;;;;;;;;;;;;;;;;;;;;;;;;;;;;;;;;;;;;;;;;;;;;;;;;;;;;;;;;;;;;;;
;;; follow point

(defun vlf-recenter (vlf-buffer)
  "Recenter chunk around current point in VLF-BUFFER."
  (and vlf-follow-timer
       (eq (current-buffer) vlf-buffer)
       (or (pos-visible-in-window-p (point-min))
           (pos-visible-in-window-p (point-max)))
       (let ((current-pos (+ vlf-start-pos (position-bytes (point))))
             (half-batch (/ vlf-batch-size 2)))
         (if (buffer-modified-p)
             (progn
               (let ((edit-end (+ (position-bytes (point-max))
                                  vlf-start-pos)))
                 (vlf-move-to-chunk (min vlf-start-pos
                                         (- current-pos half-batch))
                                    (max edit-end
                                         (+ current-pos half-batch))))
               (goto-char (byte-to-position (- current-pos
                                               vlf-start-pos))))
           (vlf-move-to-batch (- current-pos half-batch))
           (and (< half-batch current-pos)
                (< half-batch (- vlf-file-size current-pos))
                (goto-char (byte-to-position (- current-pos
                                                vlf-start-pos))))))))

(defun vlf-stop-following ()
  "Stop continuous recenter."
  (interactive)
  (when vlf-follow-timer
    (cancel-timer (car vlf-follow-timer))
    (setq vlf-follow-timer nil)))

(defun vlf-start-following (interval)
  "Continuously recenter chunk around point every INTERVAL seconds."
  (interactive "nNumber of seconds: ")
  (when vlf-mode
    (vlf-stop-following)
    (setq vlf-follow-timer (cons (run-with-idle-timer interval interval
                                                      'vlf-recenter
                                                      (current-buffer))
                                 interval))
    (add-hook 'kill-buffer-hook 'vlf-stop-following nil t)))

;;;;;;;;;;;;;;;;;;;;;;;;;;;;;;;;;;;;;;;;;;;;;;;;;;;;;;;;;;;;;;;;;;;;;;
;;; search

(defun vlf-re-search (regexp count backward batch-step)
  "Search for REGEXP COUNT number of times forward or BACKWARD.
BATCH-STEP is amount of overlap between successive chunks."
  (if (<= count 0)
      (error "Count must be positive"))
  (let* ((case-fold-search t)
         (match-chunk-start vlf-start-pos)
         (match-chunk-end vlf-end-pos)
         (match-start-pos (+ vlf-start-pos (position-bytes (point))))
         (match-end-pos match-start-pos)
         (to-find count)
         (reporter (make-progress-reporter
                    (concat "Searching for " regexp "...")
                    (if backward
                        (- vlf-file-size vlf-end-pos)
                      vlf-start-pos)
                    vlf-file-size)))
    (vlf-with-undo-disabled
     (unwind-protect
         (catch 'end-of-file
           (if backward
               (while (not (zerop to-find))
                 (cond ((re-search-backward regexp nil t)
                        (setq to-find (1- to-find)
                              match-chunk-start vlf-start-pos
                              match-chunk-end vlf-end-pos
                              match-start-pos (+ vlf-start-pos
                                                 (position-bytes
                                                  (match-beginning 0)))
                              match-end-pos (+ vlf-start-pos
                                               (position-bytes
                                                (match-end 0)))))
                       ((zerop vlf-start-pos)
                        (throw 'end-of-file nil))
                       (t (let ((batch-move (- vlf-start-pos
                                               (- vlf-batch-size
                                                  batch-step))))
                            (vlf-move-to-batch
                             (if (< match-start-pos batch-move)
                                 (- match-start-pos vlf-batch-size)
                               batch-move) t))
                          (goto-char (if (< match-start-pos
                                            vlf-end-pos)
                                         (or (byte-to-position
                                              (- match-start-pos
                                                 vlf-start-pos))
                                             (point-max))
                                       (point-max)))
                          (progress-reporter-update
                           reporter (- vlf-file-size
                                       vlf-start-pos)))))
             (while (not (zerop to-find))
               (cond ((re-search-forward regexp nil t)
                      (setq to-find (1- to-find)
                            match-chunk-start vlf-start-pos
                            match-chunk-end vlf-end-pos
                            match-start-pos (+ vlf-start-pos
                                               (position-bytes
                                                (match-beginning 0)))
                            match-end-pos (+ vlf-start-pos
                                             (position-bytes
                                              (match-end 0)))))
                     ((= vlf-end-pos vlf-file-size)
                      (throw 'end-of-file nil))
                     (t (let ((batch-move (- vlf-end-pos batch-step)))
                          (vlf-move-to-batch
                           (if (< batch-move match-end-pos)
                               match-end-pos
                             batch-move) t))
                        (goto-char (if (< vlf-start-pos match-end-pos)
                                       (or (byte-to-position
                                            (- match-end-pos
                                               vlf-start-pos))
                                           (point-min))
                                     (point-min)))
                        (progress-reporter-update reporter
                                                  vlf-end-pos)))))
           (progress-reporter-done reporter))
       (set-buffer-modified-p nil)
       (if backward
           (vlf-goto-match match-chunk-start match-chunk-end
                           match-end-pos match-start-pos
                           count to-find)
         (vlf-goto-match match-chunk-start match-chunk-end
                         match-start-pos match-end-pos
                         count to-find))))))

(defun vlf-goto-match (match-chunk-start match-chunk-end
                                         match-pos-start
                                         match-pos-end
                                         count to-find)
  "Move to MATCH-CHUNK-START MATCH-CHUNK-END surrounding \
MATCH-POS-START and MATCH-POS-END.
According to COUNT and left TO-FIND, show if search has been
successful.  Return nil if nothing found."
  (if (= count to-find)
      (progn (vlf-move-to-chunk match-chunk-start match-chunk-end)
             (goto-char (or (byte-to-position (- match-pos-start
                                                 vlf-start-pos))
                            (point-max)))
             (message "Not found")
             nil)
    (let ((success (zerop to-find)))
      (if success
          (vlf-update-buffer-name)
        (vlf-move-to-chunk match-chunk-start match-chunk-end))
      (let* ((match-end (or (byte-to-position (- match-pos-end
                                                 vlf-start-pos))
                            (point-max)))
             (overlay (make-overlay (byte-to-position
                                     (- match-pos-start
                                        vlf-start-pos))
                                    match-end)))
        (overlay-put overlay 'face 'match)
        (unless success
          (goto-char match-end)
          (message "Moved to the %d match which is last"
                   (- count to-find)))
        (unwind-protect (sit-for 3)
          (delete-overlay overlay))
        t))))

(defun vlf-re-search-forward (regexp count)
  "Search forward for REGEXP prefix COUNT number of times.
Search is performed chunk by chunk in `vlf-batch-size' memory."
  (interactive (if (vlf-no-modifications)
                   (list (read-regexp "Search whole file"
                                      (if regexp-history
                                          (car regexp-history)))
                         (or current-prefix-arg 1))))
  (vlf-re-search regexp count nil (/ vlf-batch-size 8)))

(defun vlf-re-search-backward (regexp count)
  "Search backward for REGEXP prefix COUNT number of times.
Search is performed chunk by chunk in `vlf-batch-size' memory."
  (interactive (if (vlf-no-modifications)
                   (list (read-regexp "Search whole file backward"
                                      (if regexp-history
                                          (car regexp-history)))
                         (or current-prefix-arg 1))))
  (vlf-re-search regexp count t (/ vlf-batch-size 8)))

(defun vlf-goto-line (n)
  "Go to line N.  If N is negative, count from the end of file."
  (interactive (if (vlf-no-modifications)
                   (list (read-number "Go to line: "))))
  (let ((start-pos vlf-start-pos)
        (end-pos vlf-end-pos)
        (pos (point))
        (success nil))
    (unwind-protect
        (if (< 0 n)
            (progn (vlf-beginning-of-file)
                   (goto-char (point-min))
                   (setq success (vlf-re-search "[\n\C-m]" (1- n)
                                                nil 0)))
          (vlf-end-of-file)
          (goto-char (point-max))
          (setq success (vlf-re-search "[\n\C-m]" (- n) t 0)))
      (if success
          (message "Onto line %s" n)
        (vlf-move-to-chunk start-pos end-pos)
        (goto-char pos)))))

;;;;;;;;;;;;;;;;;;;;;;;;;;;;;;;;;;;;;;;;;;;;;;;;;;;;;;;;;;;;;;;;;;;;;;
;;; occur

(defvar vlf-occur-mode-map
  (let ((map (make-sparse-keymap)))
    (define-key map "n" 'vlf-occur-next-match)
    (define-key map "p" 'vlf-occur-prev-match)
    (define-key map "\C-m" 'vlf-occur-visit)
    (define-key map "\M-\r" 'vlf-occur-visit-new-buffer)
    (define-key map [mouse-1] 'vlf-occur-visit)
    (define-key map "o" 'vlf-occur-show)
    map)
  "Keymap for command `vlf-occur-mode'.")

(define-derived-mode vlf-occur-mode special-mode "VLF[occur]"
  "Major mode for showing occur matches of VLF opened files.")

(defun vlf-occur-next-match ()
  "Move cursor to next match."
  (interactive)
  (if (eq (get-char-property (point) 'face) 'match)
      (goto-char (next-single-property-change (point) 'face)))
  (goto-char (or (text-property-any (point) (point-max) 'face 'match)
                 (text-property-any (point-min) (point)
                                    'face 'match))))

(defun vlf-occur-prev-match ()
  "Move cursor to previous match."
  (interactive)
  (if (eq (get-char-property (point) 'face) 'match)
      (goto-char (previous-single-property-change (point) 'face)))
  (while (not (eq (get-char-property (point) 'face) 'match))
    (goto-char (or (previous-single-property-change (point) 'face)
                   (point-max)))))

(defun vlf-occur-show (&optional event)
  "Visit current `vlf-occur' link in a vlf buffer but stay in the \
occur buffer.  If original VLF buffer has been killed,
open new VLF session each time.
EVENT may hold details of the invocation."
  (interactive (list last-nonmenu-event))
  (let ((occur-buffer (if event
                          (window-buffer (posn-window
                                          (event-end event)))
                        (current-buffer))))
    (vlf-occur-visit event)
    (pop-to-buffer occur-buffer)))

(defun vlf-occur-visit-new-buffer ()
  "Visit `vlf-occur' link in new vlf buffer."
  (interactive)
  (let ((current-prefix-arg t))
    (vlf-occur-visit)))

(defun vlf-occur-visit (&optional event)
  "Visit current `vlf-occur' link in a vlf buffer.
With prefix argument or if original VLF buffer has been killed,
open new VLF session.
EVENT may hold details of the invocation."
  (interactive (list last-nonmenu-event))
  (when event
    (set-buffer (window-buffer (posn-window (event-end event))))
    (goto-char (posn-point (event-end event))))
  (let* ((pos (point))
         (pos-relative (- pos (line-beginning-position) 1))
         (file (get-char-property pos 'file)))
    (if file
        (let ((chunk-start (get-char-property pos 'chunk-start))
              (chunk-end (get-char-property pos 'chunk-end))
              (vlf-buffer (get-char-property pos 'buffer))
              (occur-buffer (current-buffer))
              (match-pos (+ (get-char-property pos 'line-pos)
                            pos-relative)))
          (cond (current-prefix-arg
                 (setq vlf-buffer (vlf file))
                 (switch-to-buffer occur-buffer))
                ((not (buffer-live-p vlf-buffer))
                 (or (catch 'found
                       (dolist (buf (buffer-list))
                         (set-buffer buf)
                         (and vlf-mode (equal file buffer-file-name)
                              (setq vlf-buffer buf)
                              (throw 'found t))))
                     (setq vlf-buffer (vlf file)))
                 (switch-to-buffer occur-buffer)))
          (pop-to-buffer vlf-buffer)
          (vlf-move-to-chunk chunk-start chunk-end)
          (goto-char match-pos)))))

(defun vlf-occur (regexp)
  "Make whole file occur style index for REGEXP.
Prematurely ending indexing will still show what's found so far."
  (interactive (list (read-regexp "List lines matching regexp"
                                  (if regexp-history
                                      (car regexp-history)))))
  (if (buffer-modified-p) ;use temporary buffer not to interfere with modifications
      (let ((vlf-buffer (current-buffer))
            (file buffer-file-name)
            (batch-size vlf-batch-size))
        (with-temp-buffer
          (setq buffer-file-name file)
          (set-buffer-modified-p nil)
          (set (make-local-variable 'vlf-batch-size) batch-size)
          (vlf-mode 1)
          (goto-char (point-min))
          (vlf-with-undo-disabled
           (vlf-build-occur regexp vlf-buffer))))
    (let ((start-pos vlf-start-pos)
          (end-pos vlf-end-pos)
          (pos (point)))
      (vlf-beginning-of-file)
      (goto-char (point-min))
      (vlf-with-undo-disabled
       (unwind-protect (vlf-build-occur regexp (current-buffer))
         (vlf-move-to-chunk start-pos end-pos)
         (goto-char pos))))))

(defun vlf-build-occur (regexp vlf-buffer)
  "Build occur style index for REGEXP over VLF-BUFFER."
  (let ((case-fold-search t)
        (line 1)
        (last-match-line 0)
        (last-line-pos (point-min))
        (file buffer-file-name)
        (total-matches 0)
        (match-end-pos (+ vlf-start-pos (position-bytes (point))))
        (occur-buffer (generate-new-buffer
                       (concat "*VLF-occur " (file-name-nondirectory
                                              buffer-file-name)
                               "*")))
        (line-regexp (concat "\\(?5:[\n\C-m]\\)\\|\\(?10:"
                             regexp "\\)"))
        (batch-step (/ vlf-batch-size 8))
        (end-of-file nil)
        (reporter (make-progress-reporter
                   (concat "Building index for " regexp "...")
                   vlf-start-pos vlf-file-size)))
    (unwind-protect
        (progn
          (while (not end-of-file)
            (if (re-search-forward line-regexp nil t)
                (progn
                  (setq match-end-pos (+ vlf-start-pos
                                         (position-bytes
                                          (match-end 0))))
                  (if (match-string 5)
                      (setq line (1+ line) ; line detected
                            last-line-pos (point))
                    (let* ((chunk-start vlf-start-pos)
                           (chunk-end vlf-end-pos)
                           (line-pos (line-beginning-position))
                           (line-text (buffer-substring
                                       line-pos (line-end-position))))
                      (with-current-buffer occur-buffer
                        (unless (= line last-match-line) ;new match line
                          (insert "\n:") ; insert line number
                          (let* ((overlay-pos (1- (point)))
                                 (overlay (make-overlay
                                           overlay-pos
                                           (1+ overlay-pos))))
                            (overlay-put overlay 'before-string
                                         (propertize
                                          (number-to-string line)
                                          'face 'shadow)))
                          (insert (propertize line-text ; insert line
                                              'file file
                                              'buffer vlf-buffer
                                              'chunk-start chunk-start
                                              'chunk-end chunk-end
                                              'mouse-face '(highlight)
                                              'line-pos line-pos
                                              'help-echo
                                              (format "Move to line %d"
                                                      line))))
                        (setq last-match-line line
                              total-matches (1+ total-matches))
                        (let ((line-start (1+
                                           (line-beginning-position)))
                              (match-pos (match-beginning 10)))
                          (add-text-properties ; mark match
                           (+ line-start match-pos (- last-line-pos))
                           (+ line-start (match-end 10)
                              (- last-line-pos))
                           (list 'face 'match
                                 'help-echo
                                 (format "Move to match %d"
                                         total-matches))))))))
              (setq end-of-file (= vlf-end-pos vlf-file-size))
              (unless end-of-file
                (let ((batch-move (- vlf-end-pos batch-step)))
                  (vlf-move-to-batch (if (< batch-move match-end-pos)
                                         match-end-pos
                                       batch-move) t))
                (goto-char (if (< vlf-start-pos match-end-pos)
                               (or (byte-to-position (- match-end-pos
                                                        vlf-start-pos))
                                   (point-min))
                             (point-min)))
                (setq last-match-line 0
                      last-line-pos (line-beginning-position))
                (progress-reporter-update reporter vlf-end-pos))))
          (progress-reporter-done reporter))
      (set-buffer-modified-p nil)
      (if (zerop total-matches)
          (progn (with-current-buffer occur-buffer
                   (set-buffer-modified-p nil))
                 (kill-buffer occur-buffer)
                 (message "No matches for \"%s\"" regexp))
        (with-current-buffer occur-buffer
          (goto-char (point-min))
          (insert (propertize
                   (format "%d matches in %d lines for \"%s\" \
in file: %s" total-matches line regexp file)
                   'face 'underline))
          (set-buffer-modified-p nil)
          (forward-char 2)
          (vlf-occur-mode))
        (display-buffer occur-buffer)))))

;;;;;;;;;;;;;;;;;;;;;;;;;;;;;;;;;;;;;;;;;;;;;;;;;;;;;;;;;;;;;;;;;;;;;;
;;; saving

(defun vlf-write ()
  "Write current chunk to file.  Always return true to disable save.
If changing size of chunk, shift remaining file content."
  (interactive)
  (and (buffer-modified-p)
       (or (verify-visited-file-modtime (current-buffer))
           (y-or-n-p "File has changed since visited or saved.  \
Save anyway? "))
       (if (zerop vlf-file-size)           ;new file
           (progn
             (write-region nil nil buffer-file-name vlf-start-pos t)
             (setq vlf-file-size (vlf-get-file-size
                                  buffer-file-truename)
                   vlf-end-pos vlf-file-size)
             (vlf-update-buffer-name))
         (let* ((region-length (length (encode-coding-region
                                        (point-min) (point-max)
                                        buffer-file-coding-system t)))
                (size-change (- vlf-end-pos vlf-start-pos
                                region-length)))
           (if (zerop size-change)
               (write-region nil nil buffer-file-name vlf-start-pos t)
             (let ((pos (point)))
               (if (< 0 size-change)
                   (vlf-file-shift-back size-change)
                 (vlf-file-shift-forward (- size-change))
                 (vlf-verify-size))
               (vlf-move-to-chunk-2 vlf-start-pos
                                    (if (< (- vlf-end-pos vlf-start-pos)
                                           vlf-batch-size)
                                        (+ vlf-start-pos vlf-batch-size)
                                      vlf-end-pos))
               (vlf-update-buffer-name)
               (goto-char pos))))))
  t)

(defun vlf-file-shift-back (size-change)
  "Shift file contents SIZE-CHANGE bytes back."
  (write-region nil nil buffer-file-name vlf-start-pos t)
  (let ((read-start-pos vlf-end-pos)
        (coding-system-for-write 'no-conversion)
        (reporter (make-progress-reporter "Adjusting file content..."
                                          vlf-end-pos
                                          vlf-file-size)))
    (vlf-with-undo-disabled
     (while (vlf-shift-batch read-start-pos (- read-start-pos
                                               size-change))
       (setq read-start-pos (+ read-start-pos vlf-batch-size))
       (progress-reporter-update reporter read-start-pos))
     ;; pad end with space
     (erase-buffer)
     (vlf-verify-size)
     (insert-char 32 size-change))
    (write-region nil nil buffer-file-name (- vlf-file-size
                                              size-change) t)
    (progress-reporter-done reporter)))

(defun vlf-shift-batch (read-pos write-pos)
  "Read `vlf-batch-size' bytes from READ-POS and write them \
back at WRITE-POS.  Return nil if EOF is reached, t otherwise."
  (erase-buffer)
  (vlf-verify-size)
  (let ((read-end (+ read-pos vlf-batch-size)))
    (insert-file-contents-literally buffer-file-name nil
                                    read-pos
                                    (min vlf-file-size read-end))
    (write-region nil nil buffer-file-name write-pos 0)
    (< read-end vlf-file-size)))

(defun vlf-file-shift-forward (size-change)
  "Shift file contents SIZE-CHANGE bytes forward.
Done by saving content up front and then writing previous batch."
  (let ((read-size (max (/ vlf-batch-size 2) size-change))
        (read-pos vlf-end-pos)
        (write-pos vlf-start-pos)
        (reporter (make-progress-reporter "Adjusting file content..."
                                          vlf-start-pos
                                          vlf-file-size)))
    (vlf-with-undo-disabled
     (when (vlf-shift-batches read-size read-pos write-pos t)
       (setq write-pos (+ read-pos size-change)
             read-pos (+ read-pos read-size))
       (progress-reporter-update reporter write-pos)
       (let ((coding-system-for-write 'no-conversion))
         (while (vlf-shift-batches read-size read-pos write-pos nil)
           (setq write-pos (+ read-pos size-change)
                 read-pos (+ read-pos read-size))
           (progress-reporter-update reporter write-pos)))))
    (progress-reporter-done reporter)))

(defun vlf-shift-batches (read-size read-pos write-pos hide-read)
  "Append READ-SIZE bytes of file starting at READ-POS.
Then write initial buffer content to file at WRITE-POS.
If HIDE-READ is non nil, temporarily hide literal read content.
Return nil if EOF is reached, t otherwise."
  (vlf-verify-size)
  (let ((read-more (< read-pos vlf-file-size))
        (start-write-pos (point-min))
        (end-write-pos (point-max)))
    (when read-more
      (goto-char end-write-pos)
      (insert-file-contents-literally buffer-file-name nil read-pos
                                      (min vlf-file-size
                                           (+ read-pos read-size))))
    ;; write
    (if hide-read ; hide literal region if user has to choose encoding
        (narrow-to-region start-write-pos end-write-pos))
    (write-region start-write-pos end-write-pos
                  buffer-file-name write-pos 0)
    (delete-region start-write-pos end-write-pos)
    (if hide-read (widen))
    read-more))

(provide 'vlf)

;;; vlf.el ends here<|MERGE_RESOLUTION|>--- conflicted
+++ resolved
@@ -535,7 +535,6 @@
      ((or (and (<= start vlf-start-pos) (<= edit-end end))
           (not modified)
           (y-or-n-p "Chunk modified, are you sure? "))
-<<<<<<< HEAD
       (let ((shift-start 0)
             (shift-end 0))
         (let ((pos (+ (position-bytes (point)) vlf-start-pos))
@@ -570,7 +569,8 @@
                                           t))))
                    (setq start (+ vlf-start-pos del-len))
                    (vlf-with-undo-disabled
-                    (delete-region (point-min) del-pos))))
+                    (delete-region (point-min) del-pos))
+                   (vlf-shift-undo-list (- 1 del-pos))))
                 ((< start vlf-start-pos)
                  (if (and (not vlf-partial-decode-shown)
                           (< (- vlf-start-pos start) 4))
@@ -582,7 +582,8 @@
                                               t nil edit-end-pos)))
                       (goto-char (point-min))
                       (insert (delete-and-extract-region
-                               edit-end-pos (point-max))))))))
+                               edit-end-pos (point-max))))
+                     (vlf-shift-undo-list (- (point-max) edit-end-pos))))))
           (setq start (- start shift-start))
           (goto-char (or (byte-to-position (- pos start))
                          (byte-to-position (- pos vlf-start-pos))
@@ -591,69 +592,6 @@
                 vlf-end-pos (+ end shift-end)))
         (set-buffer-modified-p modified)
         (cons shift-start shift-end))))))
-=======
-      (let ((pos (+ (position-bytes (point)) vlf-start-pos))
-            (shift-start 0)
-            (shift-end 0)
-            (inhibit-read-only t))
-        (cond ((< end edit-end)
-               (let* ((del-pos (1+ (byte-to-position
-                                    (- end vlf-start-pos))))
-                      (del-len (length (encode-coding-region
-                                        del-pos (point-max)
-                                        buffer-file-coding-system
-                                        t))))
-                 (setq end (- (if (zerop vlf-end-pos)
-                                  vlf-file-size
-                                vlf-end-pos)
-                              del-len))
-                 (vlf-with-undo-disabled
-                  (delete-region del-pos (point-max)))))
-              ((< edit-end end)
-               (let ((edit-end-pos (point-max)))
-                 (goto-char edit-end-pos)
-                 (vlf-with-undo-disabled
-                  (insert-file-contents buffer-file-name nil
-                                        vlf-end-pos end)
-                  (setq shift-end (cdr (vlf-adjust-chunk
-                                        vlf-end-pos end nil t
-                                        edit-end-pos)))))))
-        (cond ((< vlf-start-pos start)
-               (let* ((del-pos (1+ (byte-to-position
-                                    (- start vlf-start-pos))))
-                      (del-len (length (encode-coding-region
-                                        (point-min) del-pos
-                                        buffer-file-coding-system
-                                        t))))
-                 (setq start (+ vlf-start-pos del-len))
-                 (let ((del-length (- (point-min) del-pos)))
-                   (vlf-with-undo-disabled
-                    (delete-region (point-min) del-pos))
-                   (vlf-shift-undo-list del-length))))
-              ((< start vlf-start-pos)
-               (let ((edit-end-pos (point-max)))
-                 (goto-char edit-end-pos)
-                 (vlf-with-undo-disabled
-                  (insert-file-contents buffer-file-name nil
-                                        start vlf-start-pos)
-                  (setq shift-start (car
-                                     (vlf-adjust-chunk start
-                                                       vlf-start-pos
-                                                       t nil
-                                                       edit-end-pos)))
-                  (goto-char (point-min))
-                  (insert (delete-and-extract-region edit-end-pos
-                                                     (point-max))))
-                 (vlf-shift-undo-list (- (point-max) edit-end-pos)))))
-        (setq start (- start shift-start))
-        (goto-char (or (byte-to-position (- pos start))
-                       (byte-to-position (- pos vlf-start-pos))
-                       (point-max)))
-        (setq vlf-start-pos start
-              vlf-end-pos (+ end shift-end)))
-      (set-buffer-modified-p modified)
-      t))))
->>>>>>> 2470fc0f
 
 (defun vlf-move-to-chunk-2 (start end)
   "Unconditionally move to chunk determined by START END.
@@ -661,7 +599,6 @@
 bytes added to the end."
   (setq vlf-start-pos (max 0 start)
         vlf-end-pos (min end vlf-file-size))
-<<<<<<< HEAD
   (let (shifts)
     (let ((inhibit-read-only t)
           (pos (position-bytes (point))))
@@ -674,30 +611,12 @@
        (goto-char (or (byte-to-position (+ pos (car shifts)))
                       (point-max)))))
     (set-buffer-modified-p nil)
+    (setq buffer-undo-list nil)
     (set-visited-file-modtime)
     shifts))
 
 (defun vlf-insert-file-contents (start end adjust-start adjust-end
                                        &optional position)
-=======
-  (let ((inhibit-read-only t)
-        (pos (position-bytes (point))))
-    (vlf-with-undo-disabled
-     (erase-buffer)
-     (insert-file-contents buffer-file-name nil
-                           vlf-start-pos vlf-end-pos)
-     (let ((shifts (vlf-adjust-chunk vlf-start-pos vlf-end-pos t t)))
-       (setq vlf-start-pos (- vlf-start-pos (car shifts))
-             vlf-end-pos (+ vlf-end-pos (cdr shifts)))
-       (goto-char (or (byte-to-position (+ pos (car shifts)))
-                      (point-max))))))
-  (set-buffer-modified-p nil)
-  (setq buffer-undo-list nil)
-  (set-visited-file-modtime))
-
-(defun vlf-adjust-chunk (start end adjust-start adjust-end
-                               &optional position)
->>>>>>> 2470fc0f
   "Adjust chunk at absolute START to END till content can be\
 properly decoded.  ADJUST-START determines if trying to prepend bytes\
  to the beginning, ADJUST-END - append to the end.
